// src/core/game_state_manager.ts (Subscribing to Action Request Events)

import { SolarSystem } from '../entities/solar_system';
import { Planet } from '../entities/planet';
import { Starbase } from '../entities/starbase';
import { Player } from './player';
import { PRNG } from '../utils/prng';
import { CONFIG } from '../config';
import { GLYPHS, STATUS_MESSAGES } from '../constants';
import { fastHash } from '../utils/hash';
import { logger } from '../utils/logger';
import { eventManager, GameEvents } from './event_manager'; // Import Event Manager and constants
import { TerminalOverlay } from '@/rendering/terminal_overlay';

// Define GameState type here or import from a shared types file
export type GameState = 'hyperspace' | 'system' | 'planet' | 'starbase';

/** Manages the game's current state, context (system/planet/starbase), and transitions. */
export class GameStateManager {
  private readonly terminalOverlay: TerminalOverlay;

  private _state: GameState;
  private _currentSystem: SolarSystem | null = null;
  private _currentPlanet: Planet | null = null;
  private _currentStarbase: Starbase | null = null;
  private peekedSystem: SolarSystem | null = null; // Keep for peeking logic
  /** Holds the latest status message for the game state manager. */
  public statusMessage: string = ''; // Keep for action processor status

  // Dependencies needed for state transitions
  private player: Player;
  private gameSeedPRNG: PRNG;

<<<<<<< HEAD
  private onStateChange: () => void; // Add the callback property

  /** A callback function to clear the play area */
  public clearPlayArea: () => void = () => {};

  constructor(player: Player, gameSeedPRNG: PRNG, onStateChange: () => void) {
=======
  constructor(player: Player, gameSeedPRNG: PRNG) {
>>>>>>> 9010cc1a
    this._state = 'hyperspace'; // Initial state
    this.player = player;
    this.gameSeedPRNG = gameSeedPRNG;
    this.terminalOverlay = new TerminalOverlay();
    logger.info(`[GameStateManager] Initialized. Initial state: '${this._state}'`);

    // --- Subscribe to Action Request Events ---
    eventManager.subscribe(GameEvents.ENTER_SYSTEM_REQUESTED, this.enterSystem.bind(this));
    eventManager.subscribe(GameEvents.LEAVE_SYSTEM_REQUESTED, this.leaveSystem.bind(this));
    eventManager.subscribe(GameEvents.LAND_REQUESTED, this.landOnNearbyObject.bind(this));
    eventManager.subscribe(GameEvents.LIFTOFF_REQUESTED, this.liftOff.bind(this));
    logger.info('[GameStateManager] Subscribed to action request events.');
  }


  // --- Getters for current state and context ---
  get state(): GameState {
    return this._state;
  }
  get currentSystem(): SolarSystem | null {
    return this._currentSystem;
  }
  get currentPlanet(): Planet | null {
    return this._currentPlanet;
  }
  get currentStarbase(): Starbase | null {
    return this._currentStarbase;
  }

  // --- State Transition Logic ---
  // Methods now primarily act as event handlers, but can still be called directly if needed

  /** Attempts to enter a system from hyperspace. Returns true on success, false otherwise. */
  setState(newState: GameState) {
    if (newState === 'system') {
      this.clearPlayArea();
    }
  }
  
  enterSystem(): boolean {
    if (this._state !== 'hyperspace') {
      logger.warn(`[GameStateManager] Cannot enter system, not in hyperspace (State: ${this._state})`);
      return false;
    }

    logger.debug(
      `[GameStateManager] Handling ${GameEvents.ENTER_SYSTEM_REQUESTED} event at World: <span class="math-inline">\{this\.player\.position\.worldX\},</span>{this.player.position.worldY}`
    );

    if (!this._canEnterSystemAtCurrentLocation()) {
      this.statusMessage = STATUS_MESSAGES.HYPERSPACE_NO_STAR;
      return false;
    }

    try {
      const system = this._createAndInitializeSystem();
      this._setPlayerStateForSystemEntry(system);
      this._changeState('system', system, null, null); // Use helper to change state and publish event
      this.statusMessage = STATUS_MESSAGES.HYPERSPACE_ENTERING(system.name);
      logger.info(`[GameStateManager] Successfully entered system ${system.name}`);
      return true; // Indicate success
    } catch (error) {
      logger.error(
        `[GameStateManager] Failed to create or enter solar system at <span class="math-inline">\{this\.player\.position\.worldX\},</span>{this.player.position.worldY}: ${error}`
      );
      this._currentSystem = null; // Ensure system is null on failure
      this.statusMessage = `System Entry Failed: ${error instanceof Error ? error.message : 'Unknown error'}`;
      // State remains 'hyperspace'
      return false; // Indicate failure
    }
  }

  /** Attempts to leave the current system. Returns true on success, false otherwise. */
  leaveSystem(): boolean {
    if (this._state !== 'system') {
      logger.warn(
        `[GameStateManager.leaveSystem] Attempted to leave system while not in system state (State: ${this._state})`
      );
      return false;
    }
    logger.debug(
      `[GameStateManager] Handling ${GameEvents.LEAVE_SYSTEM_REQUESTED} event from: ${
        this._currentSystem?.name ?? 'Unknown System'
      }`
    );

    if (!this._currentSystem) {
      logger.warn('[GameStateManager] Leave System failed: Not currently in a system (internal state error).');
      this.statusMessage = 'Cannot leave system: System data missing.';
      return false;
    }

    if (this._isPlayerNearSystemEdge()) {
      logger.info(`[GameStateManager] Leaving system ${this._currentSystem.name}...`);
      this._setPlayerStateForHyperspace();
      this._changeState('hyperspace', null, null, null); // Change state and publish
      this.statusMessage = STATUS_MESSAGES.SYSTEM_LEAVING;
      logger.info(`[GameStateManager] Successfully left system.`);
      return true;
    } else {
      logger.debug('[GameStateManager] Leave System failed: Player not close enough to system edge.');
      // Publish status message directly or let Game handle it via terminal overlay
      eventManager.publish(GameEvents.STATUS_UPDATE_NEEDED, {
        message: STATUS_MESSAGES.SYSTEM_LEAVE_TOO_CLOSE,
        hasStarbase: false,
      });
      return false;
    }
  }

  /** Attempts to land on a nearby object. Returns the landed object or null on failure. */
  landOnNearbyObject(): Planet | Starbase | null {
    if (this._state !== 'system') {
      logger.warn(
        `[GameStateManager.landOnNearbyObject] Attempted to land while not in system state (State: ${this._state})`
      );
      return null;
    }
    logger.info(
      `[GameStateManager] Handling <span class="math-inline">\{GameEvents\.LAND\_REQUESTED\} event\. Player system coords\: \[</span>{this.player.position.systemX.toFixed(0)}, ${this.player.position.systemY.toFixed(
        0
      )}]`
    );

    if (!this._currentSystem) {
      logger.warn('[GameStateManager] Land failed: Not in a system (internal state error).');
      this.statusMessage = 'Cannot land: System data missing.';
      return null;
    }

    const nearbyObject = this._findLandableObject();
    if (!nearbyObject) {
      logger.debug('[GameStateManager] Land failed: No object within landing distance.');
      // Publish status message directly or let Game handle it
      eventManager.publish(GameEvents.STATUS_UPDATE_NEEDED, {
        message: STATUS_MESSAGES.SYSTEM_LAND_FAIL_NO_TARGET,
        hasStarbase: false,
      });
      return null;
    }

    logger.info(`[GameStateManager] Landing on ${nearbyObject.name} (Type: ${nearbyObject.type})...`);
    try {
      // Prepare surface and update state if successful
      const newState = this._prepareSurfaceAndLand(nearbyObject);
      if (newState) {
        this.statusMessage = STATUS_MESSAGES.SYSTEM_LAND_APPROACHING(nearbyObject.name);
        logger.info(`[GameStateManager] Successfully landed/docked at ${nearbyObject.name}`);
        return nearbyObject; // Return the object landed on/docked at
      } else {
        // Landing was aborted during surface prep or state change
        return null;
      }
    } catch (error) {
      logger.error(`[GameStateManager] Failed to prepare surface or land on ${nearbyObject.name}: ${error}`);
      this.statusMessage = `Landing Error on ${nearbyObject.name}: ${
        error instanceof Error ? error.message : String(error)
      }`;
      this._currentPlanet = null; // Ensure context is cleared on failure
      this._currentStarbase = null;
      // State remains 'system'
      return null;
    }
  }

  /** Attempts to lift off from a planet or starbase. Returns true on success, false otherwise. */
  liftOff(): boolean {
    if (this._state !== 'planet' && this._state !== 'starbase') {
      logger.warn(`[GameStateManager.liftOff] Attempted liftoff while not landed/docked (State: ${this._state})`);
      return false;
    }
    logger.debug(`[GameStateManager] Handling ${GameEvents.LIFTOFF_REQUESTED} event...`);

    if (!this._currentSystem) {
      // This indicates a serious state inconsistency
      logger.error(
        `[GameStateManager] Liftoff failed: State is '${this._state}' but currentSystem is null! Attempting recovery.`
      );
      this._changeState('hyperspace', null, null, null); // Recover to hyperspace
      this.statusMessage = 'Liftoff Error: System data lost. Returning to hyperspace.';
      return false; // Indicate failure / abnormal recovery
    }

    const sourceObj = this._currentPlanet || this._currentStarbase;
    const liftedFromName = sourceObj?.name ?? 'Unknown Location';

    logger.info(`[GameStateManager] Lifting off from ${liftedFromName}...`);
    this._setPlayerStateAfterLiftoff(sourceObj); // Update player position/render state
    this._changeState('system', this._currentSystem, null, null); // Change state and publish
    this.statusMessage = STATUS_MESSAGES.LIFTOFF_SUCCESS(liftedFromName);
    logger.info(`[GameStateManager] Successfully lifted off from ${liftedFromName}`);
    return true;
  }

  // --- Private Helper Methods for State Transitions ---

  /** Checks if a star system exists at the player's current world coordinates. */
  private _canEnterSystemAtCurrentLocation(): boolean {
    const baseSeedInt = this.gameSeedPRNG.seed;
    const starPresenceThreshold = Math.floor(CONFIG.STAR_DENSITY * CONFIG.STAR_CHECK_HASH_SCALE);
    const hash = fastHash(this.player.position.worldX, this.player.position.worldY, baseSeedInt);
    return hash % CONFIG.STAR_CHECK_HASH_SCALE < starPresenceThreshold;
  }

  /** Creates and initializes a new SolarSystem instance. */
  private _createAndInitializeSystem(): SolarSystem {
    logger.info(
      `[GameStateManager] Creating system at <span class="math-inline">\{this\.player\.position\.worldX\},</span>{this.player.position.worldY}...`
    );
    const system = new SolarSystem(this.player.position.worldX, this.player.position.worldY, this.gameSeedPRNG);
    logger.info(
      `[GameStateManager] Generated System: <span class="math-inline">\{system\.name\} \(</span>{system.starType})`
    );
    return system;
  }

  /** Sets the player's position and rendering state upon entering a system. */
  private _setPlayerStateForSystemEntry(system: SolarSystem): void {
    const entryAngle = Math.atan2(this.player.position.worldY, this.player.position.worldX);
    const entryDist = system.edgeRadius * 0.85; // Enter near the edge
    this.player.position.systemX = Math.cos(entryAngle) * entryDist;
    this.player.position.systemY = Math.sin(entryAngle) * entryDist;
    this.player.render.directionGlyph = GLYPHS.SHIP_NORTH; // Default facing
    this.player.render.char = this.player.render.directionGlyph;
    logger.debug(
      `[GameStateManager] Player position set for system entry: [${this.player.position.systemX.toExponential(
        1
      )}, ${this.player.position.systemY.toExponential(1)}]m`
    );
  }

  /** Checks if the player is close enough to the system edge to leave. */
  private _isPlayerNearSystemEdge(): boolean {
    if (!this._currentSystem) return false;
    const distSq = this.player.distanceSqToSystemCoords(0, 0);
    const edgeThresholdSq = (this._currentSystem.edgeRadius * CONFIG.SYSTEM_EDGE_LEAVE_FACTOR) ** 2;
    return distSq > edgeThresholdSq;
  }

  /** Resets player rendering state for hyperspace travel. */
  private _setPlayerStateForHyperspace(): void {
    this.player.render.char = CONFIG.PLAYER_CHAR;
    // Reset system/surface coords? Optional, depends on if they should persist.
    // this.player.position.systemX = 0;
    // this.player.position.systemY = 0;
  }

  /** Finds the closest landable object within range. */
  private _findLandableObject(): Planet | Starbase | null {
    if (!this._currentSystem) return null;
    return this._currentSystem.getObjectNear(this.player.position.systemX, this.player.position.systemY);
  }

  /** Prepares the target object's surface and updates game state for landing/docking. */
  private _prepareSurfaceAndLand(targetObject: Planet | Starbase): GameState | null {
    targetObject.ensureSurfaceReady(); // Throws on failure

    const oldState = this._state;
    let newState: GameState | null = null;
    let eventToPublish: string | null = null;
    let eventData: Planet | Starbase | null = null;

    if (targetObject instanceof Planet) {
      newState = 'planet';
      const mapSize = targetObject.heightmap?.length ?? CONFIG.PLANET_MAP_BASE_SIZE;
      this.player.position.surfaceX = Math.floor(mapSize / 2);
      this.player.position.surfaceY = Math.floor(mapSize / 2);
      eventToPublish = GameEvents.PLANET_LANDED;
      eventData = targetObject;
    } else if (targetObject instanceof Starbase) {
      newState = 'starbase';
      this.player.position.surfaceX = 0; // Or designated entry point
      this.player.position.surfaceY = 0;
      eventToPublish = GameEvents.STARBASE_DOCKED;
      eventData = targetObject;
    } else {
      logger.error(`[GameStateManager] Land failed: Nearby object ${targetObject} has unknown type.`);
      this.statusMessage = `Landing Error: Unknown object type.`;
      return null; // Indicate failure
    }

    this._changeState(
      newState,
      this._currentSystem,
      newState === 'planet' ? (targetObject as Planet) : null,
      newState === 'starbase' ? (targetObject as Starbase) : null
    );
    this.player.render.char = CONFIG.PLAYER_CHAR; // Set char for surface/docked state

    if (eventToPublish && eventData) {
      eventManager.publish(eventToPublish, eventData);
    }
    logger.info(
      `[GameStateManager] State changed: '<span class="math-inline">\{oldState\}' \-\> '</span>{newState}' (Landed/Docked at ${targetObject.name})`
    );
    return newState; // Indicate success
  }

  /** Sets the player's position and rendering state after lifting off. */
  private _setPlayerStateAfterLiftoff(sourceObject: Planet | Starbase | null): void {
    if (sourceObject) {
      // Position slightly offset from the source object
      this.player.position.systemX =
        sourceObject.systemX + CONFIG.LANDING_DISTANCE * CONFIG.LIFTOFF_DISTANCE_FACTOR * 0.1; // Small X offset
      this.player.position.systemY = sourceObject.systemY - CONFIG.LANDING_DISTANCE * CONFIG.LIFTOFF_DISTANCE_FACTOR; // Offset 'above'
    } else {
      // Fallback position if source object somehow null
      this.player.position.systemX = 0;
      this.player.position.systemY = 0;
      logger.warn('[GameStateManager] Liftoff source object was null, placing player at system origin.');
    }
    // Reset player direction and char for system view
    this.player.render.directionGlyph = GLYPHS.SHIP_NORTH; // Default direction
    this.player.render.char = this.player.render.directionGlyph;
  }

  /** Centralized method to change the game state and publish the event. */
  private _changeState(
    newState: GameState,
    system: SolarSystem | null,
    planet: Planet | null,
    starbase: Starbase | null
  ): void {
    const oldState = this._state;
    this._state = newState;
    this._currentSystem = system;
    this._currentPlanet = planet;
    this._currentStarbase = starbase;
    logger.debug(
      `[GameStateManager._changeState] State changing: '<span class="math-inline">\{oldState\}' \-\> '</span>{newState}'`
    );
    eventManager.publish(GameEvents.GAME_STATE_CHANGED, this._state); // Publish notification
  }

  /**
   * Checks if a system exists at the given world coordinates and returns a
   * temporary SolarSystem object with basic information if it does.
   */
  peekAtSystem(worldX: number, worldY: number): SolarSystem | null {
    logger.debug(`[GameStateManager] Peeking at system at: ${worldX}, ${worldY}`);
    const baseSeedInt = this.gameSeedPRNG.seed;
    const starPresenceThreshold = Math.floor(CONFIG.STAR_DENSITY * CONFIG.STAR_CHECK_HASH_SCALE);
    const hash = fastHash(worldX, worldY, baseSeedInt);
    const isStarCell = hash % CONFIG.STAR_CHECK_HASH_SCALE < starPresenceThreshold;

    if (!isStarCell) {
      return null;
    }

    try {
      // Create a temporary system for peeking
      const tempSystem = new SolarSystem(worldX, worldY, this.gameSeedPRNG);
      return tempSystem;
    } catch (error) {
      logger.error(`[GameStateManager] Error peeking at system at ${worldX}, ${worldY}: ${error}`);
      return null;
    }
  }

  /** Clears the peeked system cache/reference (if any). */
  resetPeekedSystem() {
    // If caching was implemented for peekAtSystem, clear it here.
    // this.peekedSystem = null; // Example if caching existed
  }

  /** Cleans up event listeners */
  destroy(): void {
    logger.info('[GameStateManager] Destroying and unsubscribing from events...');
    eventManager.unsubscribe(GameEvents.ENTER_SYSTEM_REQUESTED, this.enterSystem.bind(this));
    eventManager.unsubscribe(GameEvents.LEAVE_SYSTEM_REQUESTED, this.leaveSystem.bind(this));
    eventManager.unsubscribe(GameEvents.LAND_REQUESTED, this.landOnNearbyObject.bind(this));
    eventManager.unsubscribe(GameEvents.LIFTOFF_REQUESTED, this.liftOff.bind(this));
  }
} // End GameStateManager class<|MERGE_RESOLUTION|>--- conflicted
+++ resolved
@@ -31,16 +31,7 @@
   private player: Player;
   private gameSeedPRNG: PRNG;
 
-<<<<<<< HEAD
-  private onStateChange: () => void; // Add the callback property
-
-  /** A callback function to clear the play area */
-  public clearPlayArea: () => void = () => {};
-
-  constructor(player: Player, gameSeedPRNG: PRNG, onStateChange: () => void) {
-=======
   constructor(player: Player, gameSeedPRNG: PRNG) {
->>>>>>> 9010cc1a
     this._state = 'hyperspace'; // Initial state
     this.player = player;
     this.gameSeedPRNG = gameSeedPRNG;
